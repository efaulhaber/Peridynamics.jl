--- conflicted
+++ resolved
@@ -13,13 +13,9 @@
 WriteVTK = "64499a7a-5c06-52f2-abe2-ccb03c286192"
 
 [compat]
-<<<<<<< HEAD
 julia = "1.7"
-=======
 WriteVTK = "1"
 FileIO = "1"
-julia = "1"
->>>>>>> 26a84174
 
 [extras]
 SafeTestsets = "1bc83da4-3b8d-516f-aca4-4fe02f6d838f"
