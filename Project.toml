name = "Peridynamics"
uuid = "4dc47793-80f3-4232-b30e-ca78ca9d621b"
authors = ["Kai Friebertshäuser"]
version = "0.1.0"

[deps]
FileIO = "5789e2e9-d7fb-5bc7-8068-2c6fae9b9549"
Printf = "de0858da-6303-5e67-8744-51eddeeeb8d7"
WriteVTK = "64499a7a-5c06-52f2-abe2-ccb03c286192"

[compat]
<<<<<<< HEAD
WriteVTK = "1"
=======
FileIO = "1"
>>>>>>> 12caf826
julia = "1"

[extras]
SafeTestsets = "1bc83da4-3b8d-516f-aca4-4fe02f6d838f"
Test = "8dfed614-e22c-5e08-85e1-65c5234f0b40"

[targets]
test = ["Test", "SafeTestsets"]<|MERGE_RESOLUTION|>--- conflicted
+++ resolved
@@ -9,11 +9,8 @@
 WriteVTK = "64499a7a-5c06-52f2-abe2-ccb03c286192"
 
 [compat]
-<<<<<<< HEAD
 WriteVTK = "1"
-=======
 FileIO = "1"
->>>>>>> 12caf826
 julia = "1"
 
 [extras]
